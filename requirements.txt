--- conflicted
+++ resolved
@@ -4,12 +4,6 @@
 
 # Packaging & Deploying
 bumpversion
-<<<<<<< HEAD
-pytest
-sphinx>=1.8
-sphinx-autodoc-typehints
-=======
->>>>>>> 78153ce1
 wheel
 
 # Tests
@@ -19,17 +13,13 @@
 # Linting
 flake8
 flake8-docstrings
+mypy
 
 # Coverage
 coverage
 codecov
-<<<<<<< HEAD
-flake8-docstrings
-mypy
-=======
 
 # Docs
 sphinx>=1.8
 sphinxcontrib-napoleon
-git+https://github.com/mlenzen/alabaster.git
->>>>>>> 78153ce1
+git+https://github.com/mlenzen/alabaster.git