"""IndexedDict class definition.

.. versionadded:: 1.1
"""
<<<<<<< HEAD
import collections

from ._util import deprecation_warning
from .sentinel import NOT_SET
=======
from typing import (
	Any,
	Dict,
	Hashable,
	Iterable,
	List,
	Mapping,
	MutableMapping,
	NamedTuple,
	Optional,
	Tuple,
	Union,
	)

from ._util import NOT_SET, deprecation_warning, fix_seq_index
>>>>>>> 8a091958

__all__ = ('IndexedDict', )

KEY_AND_INDEX_ERROR = TypeError(
	"Specifying both `key` and `index` is not allowed"
	)
KEY_EQ_INDEX_ERROR = TypeError(
	"Exactly one of `key` and `index` must be specified"
	)
KeyType = Union[Hashable, None]


class DictVal(NamedTuple):
	index: int
	value: Any


class ListVal(NamedTuple):
	key: KeyType
	val: Any


class IndexedDict(MutableMapping):
	"""A Mapping that preserves insertion order and allows access by item index.

	The API is an extension of OrderedDict.

	.. automethod:: __init__
	"""

	def __init__(
			self,
			iterable: Union[
				Mapping[Hashable, Any],
				Iterable[Tuple[Hashable, Any]],
				None,
				] = None,
			**kwargs: Hashable,
			):
		"""Create an IndexedDict and initialize it like a dict."""
		self._dict: Dict[KeyType, DictVal] = {}  # key -> (index, value)
		self._list: List[ListVal] = []  # index -> (key, value)
		self.update(iterable or [], **kwargs)

	def clear(self):
		"""Remove all items."""
		self._dict.clear()
		self._list.clear()

	def get(
			self,
			key: KeyType = NOT_SET,
			*,
			index: int = NOT_SET,
			default: Any = NOT_SET,
			d: Any = NOT_SET,
			) -> Any:
		"""Return value with given `key` or `index`.

		If no value is found, return `default` (`None` by default).

		.. deprecated :: 1.1
		The `d` parameter has been renamed `default`. `d` will be removed in
		some future version.

		Args:
			key: The key of the value to get
			index: The index of the value to get
			default: The value to return if `key` is not found or `index` is
				out of bounds. If it is NOT_SET, None is returned.
			d: DEPRECATED: Old parameter name for `default`
		"""
		if d is not NOT_SET:
			if default is not NOT_SET:
				raise ValueError('Specified default and d')
			deprecation_warning(
				"IndexedDict.pop parameter 'd' has been renamed to 'default'"
				)
			default = d
		if default is NOT_SET:
			default = None

		if index is NOT_SET and key is not NOT_SET:
			try:
				dict_val = self._dict[key]
			except KeyError:
				return default
			else:
				return dict_val.value
		elif index is not NOT_SET and key is NOT_SET:
			try:
				list_val = self._list[index]
			except IndexError:
				return default
			else:
				return list_val.val
		else:
			raise KEY_EQ_INDEX_ERROR

	def pop(
			self,
			key: KeyType = NOT_SET,
			*,
			index: int = None,
			default: Any = NOT_SET,
			d: Any = NOT_SET,
			) -> Any:
		"""Remove and return value.

		Optionally, specify the `key` or `index` of the value to pop.
		If `key` is specified and is not found a `KeyError` is raised unless
		`default` is specified. Likewise, if `index` is specified that is out of
		bounds, an `IndexError` is raised unless `default` is specified.

		Both `index` and `key` cannot be specified. If neither is specified,
		then the last value is popped.

		This is generally O(N) unless removing last item, then O(1).

		.. deprecated :: 1.1
		The `d` parameter has been renamed `default`. `d` will be removed in
		some future version.

		Args:
			key: The key of the value to pop
			index: The index of the value to pop
			default: The value to return if the key is not found or the index is
				out of bounds
			d: DEPRECATED: Old parameter name for `default`
		"""
		if d is not NOT_SET:
			if default is not NOT_SET:
				raise ValueError('Specified default and d')
			deprecation_warning(
				"IndexedDict.pop parameter 'd' has been renamed to 'default'"
				)
			default = d

		try:
			key, index, value = self._pop(key, index)
		except (KeyError, IndexError):
			if default is NOT_SET:
				raise
			else:
				return default
		self._fix_indices_after_delete(index)
		return value

	def _pop(
			self,
			key: KeyType,
			index: Optional[int],
			) -> Tuple[KeyType, int, Any]:
		if index is None and key is not NOT_SET:
			index, value = self._dict.pop(key)
			self._list.pop(index)
		elif key is NOT_SET:
			index = fix_seq_index(self, index)
			key, value = self._list.pop(index)
			self._dict.pop(key)
		else:
			raise KEY_AND_INDEX_ERROR
		return key, index, value

	def fast_pop(
			self,
			key: KeyType = NOT_SET,
			*,
			index: int = None,
			) -> Tuple[Any, int, KeyType, Any]:
		"""Pop a specific item quickly by swapping it to the end.

		Remove value with given key or index (last item by default) fast
		by swapping it to the last place first.

		Changes order of the remaining items (item that used to be last goes to
		the popped location).
		Returns tuple of (popped_value, new_moved_index, moved_key, moved_value).
		If key is not found raises KeyError or IndexError.

		Runs in O(1).
		"""
		if index is None and key is not NOT_SET:
			index, popped_value = self._dict.pop(key)
		elif key is NOT_SET:
			if index is None:
				index = len(self._list) - 1
				key, popped_value2 = self._list[-1]
			else:
				key, popped_value2 = self._list[index]
				if index < 0:
					index += len(self._list)
			index2, popped_value = self._dict.pop(key)
		else:
			raise KEY_AND_INDEX_ERROR

		# TODO can we remove this optimization, does it actually help?
		if key == self._list[-1].key:
			# The item we're removing happens to be the last in the list,
			# no swapping needed
			self._list.pop()
			return popped_value, len(self._list), key, popped_value
		else:
			# Swap the last item onto the deleted spot and
			# pop the last item from the list
			self._list[index] = self._list[-1]
			moved_key, moved_value = self._list.pop()
			self._dict[moved_key] = DictVal(index, moved_value)
			return popped_value, index, moved_key, moved_value

	def popitem(self, last: bool = True) -> Tuple[KeyType, Any]:
		"""Remove and return last (default) or first (last=False) pair (key, value).

		Raises KeyError if the dictionary is empty.

		Runs in O(1) for last item, O(N) for first one.
		"""
		index = None if last else 0
		try:
			key, index, value = self._pop(NOT_SET, index)
		except IndexError:
			# Do this for backwards compatibility
			raise KeyError
		self._fix_indices_after_delete(starting_index=index)
		return key, value

	def move_to_end(
			self,
			key: KeyType = NOT_SET,
			index: int = None,
			last: bool = True,
			):
		"""Move an existing element to the end (or beginning if last==False).

		Runs in O(N).
		"""
		if index is None and key is not NOT_SET:
			index, value = self._dict[key]
		elif index is not None and key is NOT_SET:
			index = fix_seq_index(self, index)
			key, value = self._list[index]
		else:
			raise KEY_EQ_INDEX_ERROR

		if last:
			index_range = range(len(self._list) - 1, index - 1, -1)
			self._dict[key] = DictVal(len(self._list) - 1, value)
		else:
			index_range = range(index + 1)
			self._dict[key] = DictVal(0, value)

		previous = ListVal(key, value)
		for i in index_range:
			self._dict[previous[0]] = DictVal(i, previous[1])
			previous, self._list[i] = self._list[i], previous

	def copy(self):
		"""Return a shallow copy."""
		ret = IndexedDict()
		ret._dict = self._dict.copy()
		ret._list = self._list.copy()
		return ret

	def index(self, key: Hashable) -> int:
		"""Return index of a record with given key.

		Runs in O(1).
		"""
		return self._dict[key].index

	def key(self, index: int) -> KeyType:
		"""Return key of a record at given index.

		Runs in O(1).
		"""
		return self._list[index].key

	def __len__(self):
		"""Return number of elements stored."""
		return len(self._list)

	def __repr__(self):
		return "{class_name}({data})".format(
			class_name=self.__class__.__name__,
			data=repr([tuple(val) for val in self._list]),
			)

	def __getitem__(self, key: KeyType):
		"""Return value corresponding to given key.

		Raises KeyError when the key is not present in the mapping.

		Runs in O(1).
		"""
		return self._dict[key].value

	def __setitem__(self, key: KeyType, value: Any):
		"""Set item with given key to given value.

		If the key is already present in the mapping its order is unchanged,
		if it is not then it's added to the last place.

		Runs in O(1).
		"""
		if key in self._dict:
			index = self._dict[key].index
			self._list[index] = ListVal(key, value)
		else:
			index = len(self._list)
			self._list.append(ListVal(key, value))
		self._dict[key] = DictVal(index, value)

	def __delitem__(self, key: KeyType):
		"""Remove item with given key from the mapping.

		Runs in O(n), unless removing last item, then in O(1).
		"""
		index = self._dict.pop(key).index
		self._list.pop(index)
		self._fix_indices_after_delete(index)

	def __contains__(self, key):
		"""Check if a key is present in the mapping.

		Runs in O(1).
		"""
		return key in self._dict

	def __iter__(self):
		"""Return iterator over the keys of the mapping in order."""
		return (item.key for item in self._list)

	def _fix_indices_after_delete(self, starting_index: int = 0):
		for i, (k, v) in enumerate(self._list[starting_index:], starting_index):
			self._dict[k] = DictVal(i, v)<|MERGE_RESOLUTION|>--- conflicted
+++ resolved
@@ -2,12 +2,10 @@
 
 .. versionadded:: 1.1
 """
-<<<<<<< HEAD
 import collections
 
-from ._util import deprecation_warning
+from ._util import deprecation_warning, fix_seq_index
 from .sentinel import NOT_SET
-=======
 from typing import (
 	Any,
 	Dict,
@@ -22,8 +20,6 @@
 	Union,
 	)
 
-from ._util import NOT_SET, deprecation_warning, fix_seq_index
->>>>>>> 8a091958
 
 __all__ = ('IndexedDict', )
 
