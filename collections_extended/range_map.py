--- conflicted
+++ resolved
@@ -132,19 +132,11 @@
 		return self.__getitem(value) is not _empty
 
 	def __getitem(self, key):
-<<<<<<< HEAD
 		"""Get the value for a key (not a slice)."""
 		try:
 			return self._key_mapping[key]
 		except KeyError:
 			loc = bisect_right(self._ordered_keys, key) - 1
-=======
-		"""Helper method."""
-		try:
-			return self._key_mapping[key]
-		except KeyError:
-			loc = bisect_right(self._ordered_keys, key, lo=1) - 1
->>>>>>> 630e7e2a
 			return self._key_mapping[self._ordered_keys[loc]]
 
 	def get(self, key, restval=None):
@@ -169,11 +161,7 @@
 			start = _first
 			start_index = 0
 		else:
-<<<<<<< HEAD
-			start_index = bisect_left(self._ordered_keys, start)
-=======
 			start_index = bisect_left(self._ordered_keys, start, lo=1)
->>>>>>> 630e7e2a
 			prev_key = self._ordered_keys[start_index - 1]
 			prev_value = self._key_mapping[prev_key]
 			if prev_value == value:
@@ -183,31 +171,12 @@
 			stop = _last
 			stop_index = len(self._ordered_keys)
 		else:
-<<<<<<< HEAD
-			stop_index = bisect_right(self._ordered_keys, stop)
-			stop_value = self.__getitem(stop)
-			next_key = self._ordered_keys[stop_index]
-			if next_key is not _last:
-				next_value = self._key_mapping[next_key]
-				if next_value == stop_value:
-					stop_index += 1
-					stop = next_key
-		if stop is _last:
-			keys_to_delete = self._ordered_keys[start_index:stop_index - 1]
-		else:
-			keys_to_delete = self._ordered_keys[start_index:stop_index]
-			self._key_mapping[stop] = stop_value
-		for key in keys_to_delete:
-			del self._key_mapping[key]
-		self._ordered_keys[start_index:stop_index] = [start, stop]
-=======
 			stop_index = bisect_left(self._ordered_keys, stop, lo=1)
 			new_keys = [start, stop]
 			self._key_mapping[stop] = self.__getitem(stop)
 		for key in self._ordered_keys[start_index:stop_index]:
 			del self._key_mapping[key]
 		self._ordered_keys[start_index:stop_index] = new_keys
->>>>>>> 630e7e2a
 		self._key_mapping[start] = value
 
 	def delete(self, start=None, stop=None):
