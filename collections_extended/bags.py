"""Bag class definitions."""
<<<<<<< HEAD
from collections import defaultdict
from collections.abc import MutableSet, Hashable
=======
>>>>>>> 00b2ba9f
import heapq
from abc import ABCMeta, abstractmethod
from collections import defaultdict
from collections.abc import Collection, Hashable, MutableSet, Set
from operator import itemgetter
from typing import Iterable, Generator, Dict, Mapping, Callable, Tuple, Set, AbstractSet

from ._compat import Collection
from ._util import deprecated

__all__ = (
	'BagView',
	'CountsView',
	'UniqueElementsView',
	'bag',
	'frozenbag',
	)


class BagView(Collection):
	"""Base class for bag views."""

	__metaclass__ = ABCMeta
	__slots__ = ('bag', )

	def __init__(self, bag):
		self.bag = bag

	def __repr__(self) -> str:
		return '{0.__class__.__name__}({0.bag!r})'.format(self)

	def __len__(self) -> int:
		return self.bag.num_unique_elements()

<<<<<<< HEAD
	def __iter__(self) -> Generator[Hashable, None, None]:
=======
	@abstractmethod
	def __iter__(self):
		raise NotImplementedError

	@abstractmethod
	def __contains__(self, elem):
		raise NotImplementedError


class UniqueElementsView(BagView):
	"""A view for the unique items and their counts in a bag.

	.. versionadded:: 1.0
	"""

	def __iter__(self):
>>>>>>> 00b2ba9f
		for elem in self.bag._dict:
			yield elem

	def __contains__(self, elem: Hashable) -> bool:
		return elem in self.bag


class CountsView(BagView):
	"""A view for the unique items and their counts in a bag.

	.. versionadded:: 1.0
	"""

	__slots__ = ('bag', )

<<<<<<< HEAD
	def __init__(self, bag):
		self.bag = bag

	def __repr__(self) -> str:
		return '{0.__class__.__name__}({0.bag!r})'.format(self)

	def __len__(self) -> int:
=======
	def __len__(self):
>>>>>>> 00b2ba9f
		return self.bag.num_unique_elements()

	def __iter__(self) -> Generator[Tuple[Hashable, int], None, None]:
		for elem in self.bag.unique_elements():
			yield elem, self.bag.count(elem)

	def __contains__(self, item: Tuple[Hashable, int]) -> bool:
		elem, count = item
		return self.bag.count(elem) == count


class _basebag(AbstractSet, Collection):
	"""Base class for bag classes.

	Base class for bag and frozenbag. Is not mutable and not hashable, so there's
	no reason to use this instead of either bag or frozenbag.
	"""

	# Basic object methods

	def __init__(self, iterable: Iterable[Hashable] = None):
		"""Create a new bag.

		If iterable isn't given, is None or is empty then the bag starts empty.
		Otherwise each element from iterable will be added to the bag
		however many times it appears.

		This runs in O(len(iterable))
		"""
		self._dict: Dict[Hashable, int] = dict()
		self._size: int = 0
		if iterable:
			if isinstance(iterable, _basebag):
				# iterable: _basebag
				self._dict = iterable._dict.copy()
				self._size = iterable._size
			else:
				for value in iterable:
					self._increment_count(value)

	def _set_count(self, elem: Hashable, count: int):
		if count < 0:
			raise ValueError
		self._size += count - self.count(elem)
		if count == 0:
			self._dict.pop(elem, None)
		else:
			self._dict[elem] = count

	def _increment_count(self, elem: Hashable, count: int = 1):
		self._set_count(elem, self.count(elem) + count)

	@classmethod
	def _from_iterable(cls, it: Iterable[Hashable]):
		return cls(it)

	def copy(self):
		"""Create a shallow copy of self.

		This runs in O(len(self.num_unique_elements()))
		"""
		return self._from_iterable(self)

	def __repr__(self) -> str:
		if self._size == 0:
			return '{0}()'.format(self.__class__.__name__)
		else:
			repr_format = '{class_name}({values!r})'
			return repr_format.format(
				class_name=self.__class__.__name__,
				values=tuple(self),
				)

	def __str__(self) -> str:
		if self._size == 0:
			return '{class_name}()'.format(class_name=self.__class__.__name__)
		else:
			format_single = '{elem!r}'
			format_mult = '{elem!r}^{mult}'
			strings = []
			for elem, mult in self.counts():
				if mult > 1:
					strings.append(format_mult.format(elem=elem, mult=mult))
				else:
					strings.append(format_single.format(elem=elem))
			return '{%s}' % ', '.join(strings)

	# New public methods (not overriding/implementing anything)

	def num_unique_elements(self) -> int:
		"""Return the number of unique elements.

		This runs in O(1) time
		"""
		return len(self._dict)

	def unique_elements(self) -> UniqueElementsView:
		"""Return a view of unique elements in this bag."""
		return UniqueElementsView(self)

	def count(self, value: Hashable) -> int:
		"""Return the number of value present in this bag.

		If value is not in the bag no Error is raised, instead 0 is returned.

		This runs in O(1) time

		Args:
			value: The element of self to get the count of
		Returns:
			int: The count of value in self
		"""
		return self._dict.get(value, 0)

	@deprecated(
		"Use `heapq.nlargest(n, self.counts(), key=itemgetter(1))` instead or "
		"`sorted(self.counts(), reverse=True, key=itemgetter(1))` for `n=None`",
		'1.0',
		)
	def nlargest(self, n: int = None) -> Iterable[Hashable]:
		"""List the n most common elements and their counts.

		List is from the most
		common to the least.  If n is None, the list all element counts.

		Run time should be O(m log m) where m is len(self)
		Args:
			n: The number of elements to return
		"""
		if n is None:
			return sorted(self.counts(), key=itemgetter(1), reverse=True)
		else:
			return heapq.nlargest(n, self.counts(), key=itemgetter(1))

	def counts(self) -> CountsView:
		"""Return a view of the unique elements in self and their counts.

		.. versionadded:: 1.1
		"""
		return CountsView(self)

	@classmethod
	def from_mapping(cls, mapping: Mapping[Hashable, int]):
		"""Create a bag from a dict of elem->count.

		Each key in the dict is added if the value is > 0.

		Raises:
			ValueError: If any count is < 0.
		"""
		out = cls()
		for elem, count in mapping.items():
			out._set_count(elem, count)
		return out

	# implementing Sized methods

	def __len__(self) -> int:
		"""Return the cardinality of the bag.

		This runs in O(1)
		"""
		return self._size

	# implementing Container methods

	def __contains__(self, value: Hashable) -> bool:
		"""Return the multiplicity of the element.

		This runs in O(1)
		"""
		return self.count(value) > 0

	# implementing Iterable methods

	def __iter__(self) -> Generator[Hashable, None, None]:
		"""Iterate through all elements.

		Multiple copies will be returned if they exist.
		"""
		for value, count in self.counts():
			for _ in range(count):
				yield value

	# Comparison methods

	def is_subset(self, other: Iterable[Hashable]) -> bool:
		"""Check that every element in self has a count <= in other."""
		if isinstance(other, _basebag):
			other_bag = other
		else:
			other_bag = frozenbag(other)
		for elem, count in self.counts():
			if not count <= other_bag.count(elem):
				return False
		return True

	def is_superset(self, other: Iterable[Hashable]) -> bool:
		"""Check that every element in self has a count >= in other."""
		if isinstance(other, _basebag):
			other_bag = other
		else:
			other_bag = frozenbag(other)
		for elem, count in other_bag.counts():
			if not self.count(elem) >= count:
				return False
		return True

	def __le__(self, other):
		if not isinstance(other, AbstractSet):
			return NotImplemented
		return len(self) <= len(other) and self.is_subset(other)

	def __lt__(self, other):
		if not isinstance(other, AbstractSet):
			return NotImplemented
		return len(self) < len(other) and self.is_subset(other)

	def __gt__(self, other):
		if not isinstance(other, AbstractSet):
			return NotImplemented
		return len(self) > len(other) and self.is_superset(other)

	def __ge__(self, other):
		if not isinstance(other, AbstractSet):
			return NotImplemented
		return len(self) >= len(other) and self.is_superset(other)

	def __eq__(self, other):
		if not isinstance(other, AbstractSet):
			return False
		if isinstance(other, _basebag):
			return self._dict == other._dict
		if not len(self) == len(other):
			return False
		for elem in other:
			if self.count(elem) != 1:
				return False
		return True

	def __ne__(self, other):
		return not (self == other)

	# Operations - &, |, +, -, ^, * and isdisjoint

	def _iadd(self, other: Iterable[Hashable]):
		"""Add all of the elements of other to self.

		if isinstance(it, _basebag):
			This runs in O(it.num_unique_elements())
		else:
			This runs in O(len(it))
		"""
		if isinstance(other, _basebag):
			for elem, count in other.counts():
				self._increment_count(elem, count)
		else:
			for elem in other:
				self._increment_count(elem, 1)
		return self

	def _iand(self, other: Iterable[Hashable]):
		"""Set multiplicity of each element to the minimum of the two collections.

		if isinstance(other, _basebag):
			This runs in O(other.num_unique_elements())
		else:
			This runs in O(len(other))
		"""
		# TODO do we have to create a bag from the other first?
		if isinstance(other, _basebag):
			other_bag = other
		else:
			other_bag = self._from_iterable(other)
		# Make a copy so we can alter self while iterating
		for elem, old_count in set(self.counts()):
			other_count = other_bag.count(elem)
			new_count = min(other_count, old_count)
			self._set_count(elem, new_count)
		return self

	def _ior(self, other: Iterable[Hashable]):
		"""Set multiplicity of each element to the maximum of the two collections.

		if isinstance(other, _basebag):
			This runs in O(other.num_unique_elements())
		else:
			This runs in O(len(other))
		"""
		# TODO do we have to create a bag from the other first?
		if isinstance(other, _basebag):
			other_bag = other
		else:
			other_bag = self._from_iterable(other)
		for elem, other_count in other_bag.counts():
			old_count = self.count(elem)
			new_count = max(other_count, old_count)
			self._set_count(elem, new_count)
		return self

	def _ixor(self, other: Iterable[Hashable]):
		"""Set self to the symmetric difference between the sets.

		if isinstance(other, _basebag):
			This runs in O(other.num_unique_elements())
		else:
			This runs in O(len(other))
		"""
		if isinstance(other, _basebag):
			for elem, other_count in other.counts():
				count = abs(self.count(elem) - other_count)
				self._set_count(elem, count)
		else:
			# Let a = self.count(elem) and b = other.count(elem)
			# if a >= b then elem is removed from self b times leaving a - b
			# if a < b then elem is removed from self a times then added (b - a)
			# times leaving a - a + (b - a) = b - a
			for elem in other:
				try:
					self._increment_count(elem, -1)
				except ValueError:
					self._increment_count(elem, 1)
		return self

	def _isub(self, other: Iterable[Hashable]):
		"""Discard the elements of other from self.

		if isinstance(it, _basebag):
			This runs in O(it.num_unique_elements())
		else:
			This runs in O(len(it))
		"""
		if isinstance(other, _basebag):
			for elem, other_count in other.counts():
				try:
					self._increment_count(elem, -other_count)
				except ValueError:
					self._set_count(elem, 0)
		else:
			for elem in other:
				try:
					self._increment_count(elem, -1)
				except ValueError:
					pass
		return self

	def __and__(self, other: Iterable[Hashable]):
		"""Intersection is the minimum of corresponding counts.

		This runs in O(l + n) where:
			n is self.num_unique_elements()
			if other is a bag:
				l = 1
			else:
				l = len(other)
		"""
		return self.copy()._iand(other)

	def isdisjoint(self, other):
		"""Return if this bag is disjoint with the passed collection.

		This runs in O(len(other))
		"""
		for value in other:
			if value in self:
				return False
		return True

	def __or__(self, other: Iterable[Hashable]):
		"""Union is the maximum of all elements.

		This runs in O(m + n) where:
			n is self.num_unique_elements()
			if other is a bag:
				m = other.num_unique_elements()
			else:
				m = len(other)
		"""
		return self.copy()._ior(other)

	def __add__(self, other: Iterable[Hashable]):
		"""Return a new bag also containing all the elements of other.

		self + other = self & other + self | other

		This runs in O(m + n) where:
			n is self.num_unique_elements()
			m is len(other)
		Args:
			other (Iterable): elements to add to self
		"""
		return self.copy()._iadd(other)

	def __sub__(self, other: Iterable[Hashable]):
		"""Difference between the sets.

		For normal sets this is all x s.t. x in self and x not in other.
		For bags this is count(x) = max(0, self.count(x)-other.count(x))

		This runs in O(m + n) where:
			n is self.num_unique_elements()
			m is len(other)
		Args:
			other (Iterable): elements to remove
		"""
		return self.copy()._isub(other)

	def __mul__(self, other: Iterable[Hashable]):
		"""Cartesian product with other."""
		return self.product(other)

	def product(self, other: Iterable[Hashable], operator: Callable = None):
		"""Cartesian product of the two sets.

		Optionally, pass an operator to combine elements instead of creating a
		tuple.

		This should run in O(m*n+l) where:
			m is the number of unique elements in self
			n is the number of unique elements in other
			if other is a bag:
				l is 0
			else:
				l is the len(other)

		Args:
			other: The iterable to take the product with.
			operator: A function that accepts an element from self
				and other and returns a combined value to include in the return
				value.
		"""
		if isinstance(other, _basebag):
			other_bag = other
		else:
			other_bag = self._from_iterable(other)
		values: Dict[Hashable, int] = defaultdict(int)
		for elem, count in self.counts():
			for other_elem, other_count in other_bag.counts():
				if operator:
					new_elem = operator(elem, other_elem)
				else:
					new_elem = (elem, other_elem)
				new_count = count * other_count
				values[new_elem] += new_count
		return self.from_mapping(values)

	def __xor__(self, other: Iterable[Hashable]):
		"""Symmetric difference between the sets.

		other can be any iterable.

		This runs in O(m + n) where:
			m = len(self)
			n = len(other)
		"""
		return self.copy()._ixor(other)


class bag(_basebag, MutableSet):
	"""bag is a mutable unhashable bag.

	.. automethod:: __init__
	"""

	def pop(self) -> Hashable:
		"""Remove and return an element of self."""
		# TODO can this be done more efficiently (no need to create an iterator)?
		it = iter(self)
		try:
			value = next(it)
		except StopIteration:
			raise KeyError('pop from an empty bag')
		self.remove(value)
		return value

	def add(self, elem: Hashable):
		"""Add elem to self."""
		self._increment_count(elem)

	def discard(self, elem: Hashable):
		"""Remove elem from this bag, silent if it isn't present."""
		try:
			self.remove(elem)
		except ValueError:
			pass

	def remove(self, elem: Hashable):
		"""Remove elem from this bag, raising a ValueError if it isn't present.

		Args:
			elem: object to remove from self
		Raises:
			ValueError: if the elem isn't present
		"""
		self._increment_count(elem, -1)

	def discard_all(self, other: Iterable[Hashable]):
		"""Discard all of the elems from other."""
		self._isub(other)

	def remove_all(self, other: Iterable[Hashable]):
		"""Remove all of the elems from other.

		Raises a ValueError if the multiplicity of any elem in other is greater
		than in self.
		"""
		if not self.is_superset(other):
			raise ValueError('Passed collection is not a subset of this bag')
		self.discard_all(other)

	def clear(self):
		"""Remove all elements from this bag."""
		self._dict = dict()
		self._size = 0

	# In-place operations

	__ior__ = _basebag._ior
	__iand__ = _basebag._iand
	__ixor__ = _basebag._ixor
	__isub__ = _basebag._isub
	__iadd__ = _basebag._iadd


class frozenbag(_basebag, Hashable):
	"""frozenbag is an immutable, hashable bag.

	.. automethod:: __init__
	"""

	def __hash__(self):
		"""Compute the hash value of a frozenbag.

		This was copied directly from _collections_abc.Set._hash in Python3 which
		is identical to _abcoll.Set._hash
		We can't call it directly because Python2 raises a TypeError.
		"""
		if not hasattr(self, '_hash_value'):
			self._hash_value = self._hash()
		return self._hash_value<|MERGE_RESOLUTION|>--- conflicted
+++ resolved
@@ -1,9 +1,4 @@
 """Bag class definitions."""
-<<<<<<< HEAD
-from collections import defaultdict
-from collections.abc import MutableSet, Hashable
-=======
->>>>>>> 00b2ba9f
 import heapq
 from abc import ABCMeta, abstractmethod
 from collections import defaultdict
@@ -38,11 +33,8 @@
 	def __len__(self) -> int:
 		return self.bag.num_unique_elements()
 
-<<<<<<< HEAD
+	@abstractmethod
 	def __iter__(self) -> Generator[Hashable, None, None]:
-=======
-	@abstractmethod
-	def __iter__(self):
 		raise NotImplementedError
 
 	@abstractmethod
@@ -57,7 +49,6 @@
 	"""
 
 	def __iter__(self):
->>>>>>> 00b2ba9f
 		for elem in self.bag._dict:
 			yield elem
 
@@ -73,17 +64,7 @@
 
 	__slots__ = ('bag', )
 
-<<<<<<< HEAD
-	def __init__(self, bag):
-		self.bag = bag
-
-	def __repr__(self) -> str:
-		return '{0.__class__.__name__}({0.bag!r})'.format(self)
-
 	def __len__(self) -> int:
-=======
-	def __len__(self):
->>>>>>> 00b2ba9f
 		return self.bag.num_unique_elements()
 
 	def __iter__(self) -> Generator[Tuple[Hashable, int], None, None]:
